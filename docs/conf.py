# -*- coding: utf-8 -*-
from __future__ import unicode_literals

import os
<<<<<<< HEAD
=======
import sys

sys.path.insert(0, os.path.abspath('../src/'))
sys.path.insert(0, os.path.abspath('./src/'))
>>>>>>> ed299d65

extensions = [
    'sphinx.ext.autodoc',
    'sphinx.ext.autosummary',
    'sphinx.ext.coverage',
    'sphinx.ext.doctest',
    'sphinx.ext.extlinks',
    'sphinx.ext.ifconfig',
    'sphinx.ext.napoleon',
    'sphinx.ext.todo',
    'sphinx.ext.viewcode',
    'sphinx.ext.mathjax',
    'matplotlib.sphinxext.only_directives',
    'matplotlib.sphinxext.plot_directive',
]
if os.getenv('SPELLCHECK'):
    extensions += 'sphinxcontrib.spelling',
    spelling_show_suggestions = True
    spelling_lang = 'en_US'

source_suffix = '.rst'
master_doc = 'index'
project = 'scRRpy'
year = '2017'
author = 'Ben Bar-Or'
copyright = '{0}, {1}'.format(year, author)
version = release = '0.1.0'

pygments_style = 'trac'
templates_path = ['.']
extlinks = {
    'issue': ('https://github.com/benbaror/scrrpy/issues/%s', '#'),
    'pr': ('https://github.com/benbaror/scrrpy/pull/%s', 'PR #'),
}
#import sphinx_py3doc_enhanced_theme
#html_theme = "sphinx_py3doc_enhanced_theme"
#html_theme_path = [sphinx_py3doc_enhanced_theme.get_html_theme_path()]
#html_theme_options = {
#    'githuburl': 'https://github.com/benbaror/scrrpy/'
#}

html_use_smartypants = True
html_last_updated_fmt = '%b %d, %Y'
html_split_index = False
html_sidebars = {
   '**': ['searchbox.html', 'globaltoc.html', 'sourcelink.html'],
}
html_short_title = '%s-%s' % (project, version)

napoleon_use_ivar = True
napoleon_use_rtype = False
napoleon_use_param = False<|MERGE_RESOLUTION|>--- conflicted
+++ resolved
@@ -2,13 +2,11 @@
 from __future__ import unicode_literals
 
 import os
-<<<<<<< HEAD
-=======
 import sys
 
 sys.path.insert(0, os.path.abspath('../src/'))
 sys.path.insert(0, os.path.abspath('./src/'))
->>>>>>> ed299d65
+
 
 extensions = [
     'sphinx.ext.autodoc',
